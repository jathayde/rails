## Rails 4.0.0 (unreleased) ##

<<<<<<< HEAD
*   Fix performance problem with primary_key method in PostgreSQL adapter when having many schemas.
    Uses pg_constraint table instead of pg_depend table which has many records in general.
    Fix #8414

    *kennyj*

*   Do not instantiate intermediate Active Record objects when eager loading.
    These records caused `after_find` to run more than expected.
    Fix #3313

    *Yves Senn*
=======
*   Add migration history to schema.rb dump.
    Loading schema.rb with full migration history
    restores the exact list of migrations that created
    that schema (including names and fingerprints). This
    avoids possible mistakes caused by assuming all
    migrations with a lower version have been run when
    loading schema.rb. Old schema.rb files without migration
    history but with the :version setting still work as before.

    *Josh Susser*

*   Add metadata columns to schema_migrations table.
    New columns are: migrated_at (timestamp),
    fingerprint (md5 hash of migration source), and
    name (filename minus version and extension)
    
    *Josh Susser*
>>>>>>> 94ef7b51

*   Add STI support to init and building associations.
    Allows you to do BaseClass.new(:type => "SubClass") as well as
    parent.children.build(:type => "SubClass") or parent.build_child
    to initialize an STI subclass. Ensures that the class name is a
    valid class and that it is in the ancestors of the super class
    that the association is expecting.

    *Jason Rush*

*   Observers was extracted from Active Record as `rails-observers` gem.

    *Rafael Mendonça França*

*   Ensure that associations take a symbol argument. *Steve Klabnik*

*   Fix dirty attribute checks for `TimeZoneConversion` with nil and blank
    datetime attributes. Setting a nil datetime to a blank string should not
    result in a change being flagged. Fix #8310

    *Alisdair McDiarmid*

*   Prevent mass assignment to the type column of polymorphic associations when using `build`
    Fix #8265

    *Yves Senn*

*   Deprecate calling `Relation#sum` with a block. To perform a calculation over
    the array result of the relation, use `to_a.sum(&block)`.

    *Carlos Antonio da Silva*

*   Fix postgresql adapter to handle BC timestamps correctly

        HistoryEvent.create!(:name => "something", :occured_at => Date.new(0) - 5.years)

    *Bogdan Gusiev*

*   When running migrations on Postgresql, the `:limit` option for `binary` and `text` columns is silently dropped.
    Previously, these migrations caused sql exceptions, because Postgresql doesn't support limits on these types.

    *Victor Costan*

*   Don't change STI type when calling `ActiveRecord::Base#becomes`.
    Add `ActiveRecord::Base#becomes!` with the previous behavior.

    See #3023 for more information.

    *Thomas Hollstegge*

*   `rename_index` can be used inside a `change_table` block.

        change_table :accounts do |t|
          t.rename_index :user_id, :account_id
        end

    *Jarek Radosz*

*   `#pluck` can be used on a relation with `select` clause. Fix #7551

    Example:

        Topic.select([:approved, :id]).order(:id).pluck(:id)

    *Yves Senn*

*   Do not create useless database transaction when building `has_one` association.

    Example:

        User.has_one :profile
        User.new.build_profile

    *Bogdan Gusiev*

*   `:counter_cache` option for `has_many` associations to support custom named counter caches.
    Fix #7993

    *Yves Senn*

*   Deprecate the possibility to pass a string as third argument of `add_index`.
    Pass `unique: true` instead.

        add_index(:users, :organization_id, unique: true)

    *Rafael Mendonça França*

*   Raise an `ArgumentError` when passing an invalid option to `add_index`.

    *Rafael Mendonça França*

*   Fix `find_in_batches` crashing when IDs are strings and start option is not specified.

    *Alexis Bernard*

*   `AR::Base#attributes_before_type_cast` now returns unserialized values for serialized attributes.

    *Nikita Afanasenko*

*   Use query cache/uncache when using `DATABASE_URL`.
    Fix #6951.

    *kennyj*

*   Added `#none!` method for mutating `ActiveRecord::Relation` objects to a NullRelation.
    It acts like `#none` but modifies relation in place.

    *Juanjo Bazán*

*   Fix bug where `update_columns` and `update_column` would not let you update the primary key column.

    *Henrik Nyh*

*   The `create_table` method raises an `ArgumentError` when the primary key column is redefined.
    Fix #6378

    *Yves Senn*

*   `ActiveRecord::AttributeMethods#[]` raises `ActiveModel::MissingAttributeError`
    error if the given attribute is missing. Fixes #5433.

        class Person < ActiveRecord::Base
          belongs_to :company
        end

        # Before:
        person = Person.select('id').first
        person[:name]       # => nil
        person.name         # => ActiveModel::MissingAttributeError: missing_attribute: name
        person[:company_id] # => nil
        person.company      # => nil

        # After:
        person = Person.select('id').first
        person[:name]       # => ActiveModel::MissingAttributeError: missing_attribute: name
        person.name         # => ActiveModel::MissingAttributeError: missing_attribute: name
        person[:company_id] # => ActiveModel::MissingAttributeError: missing_attribute: company_id
        person.company      # => ActiveModel::MissingAttributeError: missing_attribute: company_id

    *Francesco Rodriguez*

*   Small binary fields use the `VARBINARY` MySQL type, instead of `TINYBLOB`.

    *Victor Costan*

*   Decode URI encoded attributes on database connection URLs.

    *Shawn Veader*

*   Add `find_or_create_by`, `find_or_create_by!` and
    `find_or_initialize_by` methods to `Relation`.

    These are similar to the `first_or_create` family of methods, but
    the behaviour when a record is created is slightly different:

        User.where(first_name: 'Penélope').first_or_create

    will execute:

        User.where(first_name: 'Penélope').create

    Causing all the `create` callbacks to execute within the context of
    the scope. This could affect queries that occur within callbacks.

        User.find_or_create_by(first_name: 'Penélope')

    will execute:

        User.create(first_name: 'Penélope')

    Which obviously does not affect the scoping of queries within
    callbacks.

    The `find_or_create_by` version also reads better, frankly.

    If you need to add extra attributes during create, you can do one of:

        User.create_with(active: true).find_or_create_by(first_name: 'Jon')
        User.find_or_create_by(first_name: 'Jon') { |u| u.active = true }

    The `first_or_create` family of methods have been nodoc'ed in favour
    of this API. They may be deprecated in the future but their
    implementation is very small and it's probably not worth putting users
    through lots of annoying deprecation warnings.

    *Jon Leighton*

*   Fix bug with presence validation of associations. Would incorrectly add duplicated errors
    when the association was blank. Bug introduced in 1fab518c6a75dac5773654646eb724a59741bc13.

    *Scott Willson*

*   Fix bug where sum(expression) returns string '0' for no matching records.
    Fixes #7439

    *Tim Macfarlane*

*   PostgreSQL adapter correctly fetches default values when using multiple schemas and domains in a db. Fixes #7914

    *Arturo Pie*

*   Learn ActiveRecord::QueryMethods#order work with hash arguments

    When symbol or hash passed we convert it to Arel::Nodes::Ordering.
    If we pass invalid direction(like name: :DeSc) ActiveRecord::QueryMethods#order will raise an exception

        User.order(:name, email: :desc)
        # SELECT "users".* FROM "users" ORDER BY "users"."name" ASC, "users"."email" DESC

    *Tima Maslyuchenko*

*   Rename `ActiveRecord::Fixtures` class to `ActiveRecord::FixtureSet`.
    Instances of this class normally hold a collection of fixtures (records)
    loaded either from a single YAML file, or from a file and a folder
    with the same name.  This change make the class name singular and makes
    the class easier to distinguish from the modules like
    `ActiveRecord::TestFixtures`, which operates on multiple fixture sets,
    or `DelegatingFixtures`, `::Fixtures`, etc.,
    and from the class `ActiveRecord::Fixture`, which corresponds to a single
    fixture.

    *Alexey Muranov*

*   The postgres adapter now supports tables with capital letters.
    Fix #5920

    *Yves Senn*

*   `CollectionAssociation#count` returns `0` without querying if the
    parent record is not persisted.

    Before:

        person.pets.count
        # SELECT COUNT(*) FROM "pets" WHERE "pets"."person_id" IS NULL
        # => 0

    After:

        person.pets.count
        # fires without sql query
        # => 0

    *Francesco Rodriguez*

*   Fix `reset_counters` crashing on `has_many :through` associations.
    Fix #7822.

    *lulalala*

*   Support for partial inserts.

    When inserting new records, only the fields which have been changed
    from the defaults will actually be included in the INSERT statement.
    The other fields will be populated by the database.

    This is more efficient, and also means that it will be safe to
    remove database columns without getting subsequent errors in running
    app processes (so long as the code in those processes doesn't
    contain any references to the removed column).

    The `partial_updates` configuration option is now renamed to
    `partial_writes` to reflect the fact that it now impacts both inserts
    and updates.

    *Jon Leighton*

*   Allow before and after validations to take an array of lifecycle events

    *John Foley*

*   Support for specifying transaction isolation level

    If your database supports setting the isolation level for a transaction, you can set
    it like so:

        Post.transaction(isolation: :serializable) do
          # ...
        end

    Valid isolation levels are:

    * `:read_uncommitted`
    * `:read_committed`
    * `:repeatable_read`
    * `:serializable`

    You should consult the documentation for your database to understand the
    semantics of these different levels:

    * http://www.postgresql.org/docs/9.1/static/transaction-iso.html
    * https://dev.mysql.com/doc/refman/5.0/en/set-transaction.html

    An `ActiveRecord::TransactionIsolationError` will be raised if:

    * The adapter does not support setting the isolation level
    * You are joining an existing open transaction
    * You are creating a nested (savepoint) transaction

    The mysql, mysql2 and postgresql adapters support setting the transaction
    isolation level. However, support is disabled for mysql versions below 5,
    because they are affected by a bug (http://bugs.mysql.com/bug.php?id=39170)
    which means the isolation level gets persisted outside the transaction.

    *Jon Leighton*

*   `ActiveModel::ForbiddenAttributesProtection` is included by default
    in Active Record models. Check the docs of `ActiveModel::ForbiddenAttributesProtection`
    for more details.

    *Guillermo Iguaran*

*   Remove integration between Active Record and
    `ActiveModel::MassAssignmentSecurity`, `protected_attributes` gem
    should be added to use `attr_accessible`/`attr_protected`. Mass
    assignment options has been removed from all the AR methods that
    used it (ex. `AR::Base.new`, `AR::Base.create`, `AR::Base#update_attributes`, etc).

    *Guillermo Iguaran*

*   Fix the return of querying with an empty hash.
    Fix #6971.

        User.where(token: {})

    Before:

        #=> SELECT * FROM users;

    After:

        #=> SELECT * FROM users WHERE 1 = 2;

    *Damien Mathieu*

*   Fix creation of through association models when using `collection=[]`
    on a `has_many :through` association from an unsaved model.
    Fix #7661.

    *Ernie Miller*

*   Explain only normal CRUD sql (select / update / insert / delete).
    Fix problem that explains unexplainable sql.
    Closes #7544 #6458.

    *kennyj*

*   You can now override the generated accessor methods for stored attributes
    and reuse the original behavior with `read_store_attribute` and `write_store_attribute`,
    which are counterparts to `read_attribute` and `write_attribute`.

    *Matt Jones*

*   Accept belongs_to (including polymorphic) association keys in queries.

    The following queries are now equivalent:

        Post.where(author: author)
        Post.where(author_id: author)

        PriceEstimate.where(estimate_of: treasure)
        PriceEstimate.where(estimate_of_type: 'Treasure', estimate_of_id: treasure)

    *Peter Brown*

*   Use native `mysqldump` command instead of `structure_dump` method
    when dumping the database structure to a sql file. Fixes #5547.

    *kennyj*

*   PostgreSQL inet and cidr types are converted to `IPAddr` objects.

    *Dan McClain*

*   PostgreSQL array type support. Any datatype can be used to create an
    array column, with full migration and schema dumper support.

    To declare an array column, use the following syntax:

        create_table :table_with_arrays do |t|
          t.integer :int_array, array: true
          # integer[]
          t.integer :int_array, array: true, length: 2
          # smallint[]
          t.string :string_array, array: true, length: 30
          # char varying(30)[]
        end

    This respects any other migration detail (limits, defaults, etc).
    Active Record will serialize and deserialize the array columns on
    their way to and from the database.

    One thing to note: PostgreSQL does not enforce any limits on the
    number of elements, and any array can be multi-dimensional. Any
    array that is multi-dimensional must be rectangular (each sub array
    must have the same number of elements as its siblings).

    If the `pg_array_parser` gem is available, it will be used when
    parsing PostgreSQL's array representation.

    *Dan McClain*

*   Attribute predicate methods, such as `article.title?`, will now raise
    `ActiveModel::MissingAttributeError` if the attribute being queried for
    truthiness was not read from the database, instead of just returning `false`.

    *Ernie Miller*

*   `ActiveRecord::SchemaDumper` uses Ruby 1.9 style hash, which means that the
    schema.rb file will be generated using this new syntax from now on.

    *Konstantin Shabanov*

*   Map interval with precision to string datatype in PostgreSQL. Fixes #7518.

    *Yves Senn*

*   Fix eagerly loading associations without primary keys. Fixes #4976.

    *Kelley Reynolds*

*   Rails now raise an exception when you're trying to run a migration that has an invalid
    file name. Only lower case letters, numbers, and '_' are allowed in migration's file name.
    Please see #7419 for more details.

    *Jan Bernacki*

*   Fix bug when calling `store_accessor` multiple times.
    Fixes #7532.

    *Matt Jones*

*   Fix store attributes that show the changes incorrectly.
    Fixes #7532.

    *Matt Jones*

*   Fix `ActiveRecord::Relation#pluck` when columns or tables are reserved words.

    *Ian Lesperance*

*   Allow JSON columns to be created in PostgreSQL and properly encoded/decoded.
    to/from database.

    *Dickson S. Guedes*

*   Fix time column type casting for invalid time string values to correctly return `nil`.

    *Adam Meehan*

*   Allow to pass Symbol or Proc into `:limit` option of #accepts_nested_attributes_for.

    *Mikhail Dieterle*

*   ActiveRecord::SessionStore has been extracted from Active Record as `activerecord-session_store`
    gem. Please read the `README.md` file on the gem for the usage.

    *Prem Sichanugrist*

*   Fix `reset_counters` when there are multiple `belongs_to` association with the
    same foreign key and one of them have a counter cache.
    Fixes #5200.

    *Dave Desrochers*

*   `serialized_attributes` and `_attr_readonly` become class method only. Instance reader methods are deprecated.

    *kennyj*

*   Round usec when comparing timestamp attributes in the dirty tracking.
    Fixes #6975.

    *kennyj*

*   Use inversed parent for first and last child of `has_many` association.

    *Ravil Bayramgalin*

*   Fix `Column.microseconds` and `Column.fast_string_to_time` to avoid converting
    timestamp seconds to a float, since it occasionally results in inaccuracies
    with microsecond-precision times. Fixes #7352.

    *Ari Pollak*

*   Fix AR#dup to nullify the validation errors in the dup'ed object. Previously the original
    and the dup'ed object shared the same errors.

    *Christian Seiler*

*   Raise `ArgumentError` if list of attributes to change is empty in `update_all`.

    *Roman Shatsov*

*   Fix AR#create to return an unsaved record when AR::RecordInvalid is
    raised. Fixes #3217.

    *Dave Yeu*

*   Fixed table name prefix that is generated in engines for namespaced models.

    *Wojciech Wnętrzak*

*   Make sure `:environment` task is executed before `db:schema:load` or `db:structure:load`.
    Fixes #4772.

    *Seamus Abshere*

*   Allow Relation#merge to take a proc.

    This was requested by DHH to allow creating of one's own custom
    association macros.

    For example:

        module Commentable
          def has_many_comments(extra)
            has_many :comments, -> { where(:foo).merge(extra) }
          end
        end

        class Post < ActiveRecord::Base
          extend Commentable
          has_many_comments -> { where(:bar) }
        end

    *Jon Leighton*

*   Add CollectionProxy#scope.

    This can be used to get a Relation from an association.

    Previously we had a #scoped method, but we're deprecating that for
    AR::Base, so it doesn't make sense to have it here.

    This was requested by DHH, to facilitate code like this:

        Project.scope.order('created_at DESC').page(current_page).tagged_with(@tag).limit(5).scoping do
          @topics      = @project.topics.scope
          @todolists   = @project.todolists.scope
          @attachments = @project.attachments.scope
          @documents   = @project.documents.scope
        end

    *Jon Leighton*

*   Add `Relation#load`.

    This method explicitly loads the records and then returns `self`.

    Rather than deciding between "do I want an array or a relation?",
    most people are actually asking themselves "do I want to eager load
    or lazy load?" Therefore, this method provides a way to explicitly
    eager-load without having to switch from a `Relation` to an array.

    Example:

        @posts = Post.where(published: true).load

    *Jon Leighton*

*   `Relation#order`: make new order prepend old one.

        User.order("name asc").order("created_at desc")
        # SELECT * FROM users ORDER BY created_at desc, name asc

    This also affects order defined in `default_scope` or any kind of associations.

    *Bogdan Gusiev*

*   `Model.all` now returns an `ActiveRecord::Relation`, rather than an
    array of records. Use `Relation#to_a` if you really want an array.

    In some specific cases, this may cause breakage when upgrading.
    However in most cases the `ActiveRecord::Relation` will just act as a
    lazy-loaded array and there will be no problems.

    Note that calling `Model.all` with options (e.g.
    `Model.all(conditions: '...')` was already deprecated, but it will
    still return an array in order to make the transition easier.

    `Model.scoped` is deprecated in favour of `Model.all`.

    `Relation#all` still returns an array, but is deprecated (since it
    would serve no purpose if we made it return a `Relation`).

    *Jon Leighton*

*   `:finder_sql` and `:counter_sql` options on collection associations
    are deprecated. Please transition to using scopes.

    *Jon Leighton*

*   `:insert_sql` and `:delete_sql` options on `has_and_belongs_to_many`
    associations are deprecated. Please transition to using `has_many
    :through`.

    *Jon Leighton*

*   Added `#update_columns` method which updates the attributes from
    the passed-in hash without calling save, hence skipping validations and
    callbacks. `ActiveRecordError` will be raised when called on new objects
    or when at least one of the attributes is marked as read only.

        post.attributes # => {"id"=>2, "title"=>"My title", "body"=>"My content", "author"=>"Peter"}
        post.update_columns(title: 'New title', author: 'Sebastian') # => true
        post.attributes # => {"id"=>2, "title"=>"New title", "body"=>"My content", "author"=>"Sebastian"}

    *Sebastian Martinez + Rafael Mendonça França*

*   The migration generator now creates a join table with (commented) indexes every time
    the migration name contains the word `join_table`:

        rails g migration create_join_table_for_artists_and_musics artist_id:index music_id

    *Aleksey Magusev*

*   Add `add_reference` and `remove_reference` schema statements. Aliases, `add_belongs_to`
    and `remove_belongs_to` are acceptable. References are reversible.

    Examples:

        # Create a user_id column
        add_reference(:products, :user)
        # Create a supplier_id, supplier_type columns and appropriate index
        add_reference(:products, :supplier, polymorphic: true, index: true)
        # Remove polymorphic reference
        remove_reference(:products, :supplier, polymorphic: true)

    *Aleksey Magusev*

*   Add `:default` and `:null` options to `column_exists?`.

        column_exists?(:testings, :taggable_id, :integer, null: false)
        column_exists?(:testings, :taggable_type, :string, default: 'Photo')

    *Aleksey Magusev*

*   `ActiveRecord::Relation#inspect` now makes it clear that you are
    dealing with a `Relation` object rather than an array:.

        User.where(age: 30).inspect
        # => <ActiveRecord::Relation [#<User ...>, #<User ...>, ...]>

        User.where(age: 30).to_a.inspect
        # => [#<User ...>, #<User ...>]

    The number of records displayed will be limited to 10.

    *Brian Cardarella, Jon Leighton & Damien Mathieu*

*   Add `collation` and `ctype` support to PostgreSQL. These are available for PostgreSQL 8.4 or later.
    Example:

        development:
          adapter: postgresql
          host: localhost
          database: rails_development
          username: foo
          password: bar
          encoding: UTF8
          collation: ja_JP.UTF8
          ctype: ja_JP.UTF8

    *kennyj*

*   Changed validates_presence_of on an association so that children objects
    do not validate as being present if they are marked for destruction. This
    prevents you from saving the parent successfully and thus putting the parent
    in an invalid state.

    *Nick Monje & Brent Wheeldon*

*   `FinderMethods#exists?` now returns `false` with the `false` argument.

    *Egor Lynko*

*   Added support for specifying the precision of a timestamp in the postgresql
    adapter. So, instead of having to incorrectly specify the precision using the
    `:limit` option, you may use `:precision`, as intended. For example, in a migration:

        def change
          create_table :foobars do |t|
            t.timestamps :precision => 0
          end
        end

    *Tony Schneider*

*   Allow `ActiveRecord::Relation#pluck` to accept multiple columns. Returns an
    array of arrays containing the typecasted values:

        Person.pluck(:id, :name)
        # SELECT people.id, people.name FROM people
        # [[1, 'David'], [2, 'Jeremy'], [3, 'Jose']]

    *Jeroen van Ingen & Carlos Antonio da Silva*

*   Improve the derivation of HABTM join table name to take account of nesting.
    It now takes the table names of the two models, sorts them lexically and
    then joins them, stripping any common prefix from the second table name.

    Some examples:

        Top level models (Category <=> Product)
        Old: categories_products
        New: categories_products

        Top level models with a global table_name_prefix (Category <=> Product)
        Old: site_categories_products
        New: site_categories_products

        Nested models in a module without a table_name_prefix method (Admin::Category <=> Admin::Product)
        Old: categories_products
        New: categories_products

        Nested models in a module with a table_name_prefix method (Admin::Category <=> Admin::Product)
        Old: categories_products
        New: admin_categories_products

        Nested models in a parent model (Catalog::Category <=> Catalog::Product)
        Old: categories_products
        New: catalog_categories_products

        Nested models in different parent models (Catalog::Category <=> Content::Page)
        Old: categories_pages
        New: catalog_categories_content_pages

    *Andrew White*

*   Move HABTM validity checks to `ActiveRecord::Reflection`. One side effect of
    this is to move when the exceptions are raised from the point of declaration
    to when the association is built. This is consistant with other association
    validity checks.

    *Andrew White*

*   Added `stored_attributes` hash which contains the attributes stored using
    `ActiveRecord::Store`. This allows you to retrieve the list of attributes
    you've defined.

       class User < ActiveRecord::Base
         store :settings, accessors: [:color, :homepage]
       end

       User.stored_attributes[:settings] # [:color, :homepage]

    *Joost Baaij & Carlos Antonio da Silva*

*   PostgreSQL default log level is now 'warning', to bypass the noisy notice
    messages. You can change the log level using the `min_messages` option
    available in your config/database.yml.

    *kennyj*

*   Add uuid datatype support to PostgreSQL adapter.

    *Konstantin Shabanov*

*   Added `ActiveRecord::Migration.check_pending!` that raises an error if
    migrations are pending.

    *Richard Schneeman*

*   Added `#destroy!` which acts like `#destroy` but will raise an
    `ActiveRecord::RecordNotDestroyed` exception instead of returning `false`.

    *Marc-André Lafortune*

*   Added support to `CollectionAssociation#delete` for passing `fixnum`
    or `string` values as record ids. This finds the records responding
    to the `id` and executes delete on them.

        class Person < ActiveRecord::Base
          has_many :pets
        end

        person.pets.delete("1") # => [#<Pet id: 1>]
        person.pets.delete(2, 3) # => [#<Pet id: 2>, #<Pet id: 3>]

    *Francesco Rodriguez*

*   Deprecated most of the 'dynamic finder' methods. All dynamic methods
    except for `find_by_...` and `find_by_...!` are deprecated. Here's
    how you can rewrite the code:

      * `find_all_by_...` can be rewritten using `where(...)`
      * `find_last_by_...` can be rewritten using `where(...).last`
      * `scoped_by_...` can be rewritten using `where(...)`
      * `find_or_initialize_by_...` can be rewritten using
        `where(...).first_or_initialize`
      * `find_or_create_by_...` can be rewritten using
        `find_or_create_by(...)` or where(...).first_or_create`
      * `find_or_create_by_...!` can be rewritten using
        `find_or_create_by!(...) or `where(...).first_or_create!`

    The implementation of the deprecated dynamic finders has been moved
    to the `activerecord-deprecated_finders` gem. See below for details.

    *Jon Leighton*

*   Deprecated the old-style hash based finder API. This means that
    methods which previously accepted "finder options" no longer do. For
    example this:

        Post.find(:all, conditions: { comments_count: 10 }, limit: 5)

    Should be rewritten in the new style which has existed since Rails 3:

        Post.where(comments_count: 10).limit(5)

    Note that as an interim step, it is possible to rewrite the above as:

        Post.all.merge(where: { comments_count: 10 }, limit: 5)

    This could save you a lot of work if there is a lot of old-style
    finder usage in your application.

    `Relation#merge` now accepts a hash of
    options, but they must be identical to the names of the equivalent
    finder method. These are mostly identical to the old-style finder
    option names, except in the following cases:

      * `:conditions` becomes `:where`.
      * `:include` becomes `:includes`.
      * `:extend` becomes `:extending`.

    The code to implement the deprecated features has been moved out to
    the `activerecord-deprecated_finders` gem. This gem is a dependency
    of Active Record in Rails 4.0. It will no longer be a dependency
    from Rails 4.1, but if your app relies on the deprecated features
    then you can add it to your own Gemfile. It will be maintained by
    the Rails core team until Rails 5.0 is released.

    *Jon Leighton*

*   It's not possible anymore to destroy a model marked as read only.

    *Johannes Barre*

*   Added ability to ActiveRecord::Relation#from to accept other ActiveRecord::Relation objects.

      Record.from(subquery)
      Record.from(subquery, :a)

    *Radoslav Stankov*

*   Added custom coders support for ActiveRecord::Store. Now you can set
    your custom coder like this:

        store :settings, accessors: [ :color, :homepage ], coder: JSON

    *Andrey Voronkov*

*   `mysql` and `mysql2` connections will set `SQL_MODE=STRICT_ALL_TABLES` by
    default to avoid silent data loss. This can be disabled by specifying
    `strict: false` in your `database.yml`.

    *Michael Pearson*

*   Added default order to `first` to assure consistent results among
    different database engines. Introduced `take` as a replacement to
    the old behavior of `first`.

    *Marcelo Silveira*

*   Added an `:index` option to automatically create indexes for references
    and belongs_to statements in migrations.

    The `references` and `belongs_to` methods now support an `index`
    option that receives either a boolean value or an options hash
    that is identical to options available to the add_index method:

      create_table :messages do |t|
        t.references :person, index: true
      end

      Is the same as:

      create_table :messages do |t|
        t.references :person
      end
      add_index :messages, :person_id

    Generators have also been updated to use the new syntax.

    *Joshua Wood*

*   Added bang methods for mutating `ActiveRecord::Relation` objects.
    For example, while `foo.where(:bar)` will return a new object
    leaving `foo` unchanged, `foo.where!(:bar)` will mutate the foo
    object

    *Jon Leighton*

*   Added `#find_by` and `#find_by!` to mirror the functionality
    provided by dynamic finders in a way that allows dynamic input more
    easily:

        Post.find_by name: 'Spartacus', rating: 4
        Post.find_by "published_at < ?", 2.weeks.ago
        Post.find_by! name: 'Spartacus'

    *Jon Leighton*

*   Added ActiveRecord::Base#slice to return a hash of the given methods with
    their names as keys and returned values as values.

    *Guillermo Iguaran*

*   Deprecate eager-evaluated scopes.

    Don't use this:

        scope :red, where(color: 'red')
        default_scope where(color: 'red')

    Use this:

        scope :red, -> { where(color: 'red') }
        default_scope { where(color: 'red') }

    The former has numerous issues. It is a common newbie gotcha to do
    the following:

        scope :recent, where(published_at: Time.now - 2.weeks)

    Or a more subtle variant:

        scope :recent, -> { where(published_at: Time.now - 2.weeks) }
        scope :recent_red, recent.where(color: 'red')

    Eager scopes are also very complex to implement within Active
    Record, and there are still bugs. For example, the following does
    not do what you expect:

        scope :remove_conditions, except(:where)
        where(...).remove_conditions # => still has conditions

    *Jon Leighton*

*   Remove IdentityMap

    IdentityMap has never graduated to be an "enabled-by-default" feature, due
    to some inconsistencies with associations, as described in this commit:

       https://github.com/rails/rails/commit/302c912bf6bcd0fa200d964ec2dc4a44abe328a6

    Hence the removal from the codebase, until such issues are fixed.

    *Carlos Antonio da Silva*

*   Added the schema cache dump feature.

    `Schema cache dump` feature was implemetend. This feature can dump/load internal state of `SchemaCache` instance
    because we want to boot rails more quickly when we have many models.

    Usage notes:

      1) execute rake task.
      RAILS_ENV=production bundle exec rake db:schema:cache:dump
      => generate db/schema_cache.dump

      2) add config.active_record.use_schema_cache_dump = true in config/production.rb. BTW, true is default.

      3) boot rails.
      RAILS_ENV=production bundle exec rails server
      => use db/schema_cache.dump

      4) If you remove clear dumped cache, execute rake task.
      RAILS_ENV=production bundle exec rake db:schema:cache:clear
      => remove db/schema_cache.dump

    *kennyj*

*   Added support for partial indices to PostgreSQL adapter.

    The `add_index` method now supports a `where` option that receives a
    string with the partial index criteria.

        add_index(:accounts, :code, where: 'active')

        Generates

        CREATE INDEX index_accounts_on_code ON accounts(code) WHERE active

    *Marcelo Silveira*

*   Implemented ActiveRecord::Relation#none method.

    The `none` method returns a chainable relation with zero records
    (an instance of the NullRelation class).

    Any subsequent condition chained to the returned relation will continue
    generating an empty relation and will not fire any query to the database.

    *Juanjo Bazán*

*   Added the `ActiveRecord::NullRelation` class implementing the null
    object pattern for the Relation class.

    *Juanjo Bazán*

*   Added new `dependent: :restrict_with_error` option. This will add
    an error to the model, rather than raising an exception.

    The `:restrict` option is renamed to `:restrict_with_exception` to
    make this distinction explicit.

    *Manoj Kumar & Jon Leighton*

*   Added `create_join_table` migration helper to create HABTM join tables.

        create_join_table :products, :categories
        # =>
        # create_table :categories_products, id: false do |td|
        #   td.integer :product_id,  null: false
        #   td.integer :category_id, null: false
        # end

    *Rafael Mendonça França*

*   The primary key is always initialized in the @attributes hash to `nil` (unless
    another value has been specified).

    *Aaron Paterson*

*   In previous releases, the following would generate a single query with
    an `OUTER JOIN comments`, rather than two separate queries:

        Post.includes(:comments)
            .where("comments.name = 'foo'")

    This behaviour relies on matching SQL string, which is an inherently
    flawed idea unless we write an SQL parser, which we do not wish to
    do.

    Therefore, it is now deprecated.

    To avoid deprecation warnings and for future compatibility, you must
    explicitly state which tables you reference, when using SQL snippets:

        Post.includes(:comments)
            .where("comments.name = 'foo'")
            .references(:comments)

    Note that you do not need to explicitly specify references in the
    following cases, as they can be automatically inferred:

        Post.where(comments: { name: 'foo' })
        Post.where('comments.name' => 'foo')
        Post.order('comments.name')

    You also do not need to worry about this unless you are doing eager
    loading. Basically, don't worry unless you see a deprecation warning
    or (in future releases) an SQL error due to a missing JOIN.

    *Jon Leighton*

*   Support for the `schema_info` table has been dropped. Please
    switch to `schema_migrations`.

    *Aaron Patterson*

*   Connections *must* be closed at the end of a thread. If not, your
    connection pool can fill and an exception will be raised.

    *Aaron Patterson*

*   PostgreSQL hstore records can be created.

    *Aaron Patterson*

*   PostgreSQL hstore types are automatically deserialized from the database.

    *Aaron Patterson*

Please check [3-2-stable](https://github.com/rails/rails/blob/3-2-stable/activerecord/CHANGELOG.md) for previous changes.<|MERGE_RESOLUTION|>--- conflicted
+++ resolved
@@ -1,18 +1,5 @@
 ## Rails 4.0.0 (unreleased) ##
 
-<<<<<<< HEAD
-*   Fix performance problem with primary_key method in PostgreSQL adapter when having many schemas.
-    Uses pg_constraint table instead of pg_depend table which has many records in general.
-    Fix #8414
-
-    *kennyj*
-
-*   Do not instantiate intermediate Active Record objects when eager loading.
-    These records caused `after_find` to run more than expected.
-    Fix #3313
-
-    *Yves Senn*
-=======
 *   Add migration history to schema.rb dump.
     Loading schema.rb with full migration history
     restores the exact list of migrations that created
@@ -30,7 +17,18 @@
     name (filename minus version and extension)
     
     *Josh Susser*
->>>>>>> 94ef7b51
+
+*   Fix performance problem with primary_key method in PostgreSQL adapter when having many schemas.
+    Uses pg_constraint table instead of pg_depend table which has many records in general.
+    Fix #8414
+
+    *kennyj*
+
+*   Do not instantiate intermediate Active Record objects when eager loading.
+    These records caused `after_find` to run more than expected.
+    Fix #3313
+
+    *Yves Senn*
 
 *   Add STI support to init and building associations.
     Allows you to do BaseClass.new(:type => "SubClass") as well as

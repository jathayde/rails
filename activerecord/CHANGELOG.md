<<<<<<< HEAD
*   Fix to invoke callbacks when using `update_attribute`.
=======
*   Use `count(:all)` in `HasManyAssociation#count_records` to prevent invalid
    SQL queries for association counting.

    *Klas Eskilson*

*   Deprecate locking records with unpersisted changes.
>>>>>>> 4a7b4f88

    *Mike Busch*

*   Fix `count(:all)` to correctly work `distinct` with custom SELECT list.

    *Ryuta Kamizono*

*   Using subselect for `delete_all` with `limit` or `offset`.

    *Ryuta Kamizono*

*   Undefine attribute methods on descendants when resetting column
    information.

    *Chris Salzberg*

*   Log database query callers

    Add `verbose_query_logs` configuration option to display the caller
    of database queries in the log to facilitate N+1 query resolution
    and other debugging.

    Enabled in development only for new and upgraded applications. Not
    recommended for use in the production environment since it relies
    on Ruby's `Kernel#caller_locations` which is fairly slow.

    *Olivier Lacan*

*   Fix conflicts `counter_cache` with `touch: true` by optimistic locking.

    ```
    # create_table :posts do |t|
    #   t.integer :comments_count, default: 0
    #   t.integer :lock_version
    #   t.timestamps
    # end
    class Post < ApplicationRecord
    end

    # create_table :comments do |t|
    #   t.belongs_to :post
    # end
    class Comment < ApplicationRecord
      belongs_to :post, touch: true, counter_cache: true
    end
    ```

    Before:
    ```
    post = Post.create!
    # => begin transaction
         INSERT INTO "posts" ("created_at", "updated_at", "lock_version")
         VALUES ("2017-12-11 21:27:11.387397", "2017-12-11 21:27:11.387397", 0)
         commit transaction

    comment = Comment.create!(post: post)
    # => begin transaction
         INSERT INTO "comments" ("post_id") VALUES (1)

         UPDATE "posts" SET "comments_count" = COALESCE("comments_count", 0) + 1,
         "lock_version" = COALESCE("lock_version", 0) + 1 WHERE "posts"."id" = 1

         UPDATE "posts" SET "updated_at" = '2017-12-11 21:27:11.398330',
         "lock_version" = 1 WHERE "posts"."id" = 1 AND "posts"."lock_version" = 0
         rollback transaction
    # => ActiveRecord::StaleObjectError: Attempted to touch a stale object: Post.

    Comment.take.destroy!
    # => begin transaction
         DELETE FROM "comments" WHERE "comments"."id" = 1

         UPDATE "posts" SET "comments_count" = COALESCE("comments_count", 0) - 1,
         "lock_version" = COALESCE("lock_version", 0) + 1 WHERE "posts"."id" = 1

         UPDATE "posts" SET "updated_at" = '2017-12-11 21:42:47.785901',
         "lock_version" = 1 WHERE "posts"."id" = 1 AND "posts"."lock_version" = 0
         rollback transaction
    # => ActiveRecord::StaleObjectError: Attempted to touch a stale object: Post.
    ```

    After:
    ```
    post = Post.create!
    # => begin transaction
         INSERT INTO "posts" ("created_at", "updated_at", "lock_version")
         VALUES ("2017-12-11 21:27:11.387397", "2017-12-11 21:27:11.387397", 0)
         commit transaction

    comment = Comment.create!(post: post)
    # => begin transaction
         INSERT INTO "comments" ("post_id") VALUES (1)

         UPDATE "posts" SET "comments_count" = COALESCE("comments_count", 0) + 1,
         "lock_version" = COALESCE("lock_version", 0) + 1,
         "updated_at" = '2017-12-11 21:37:09.802642' WHERE "posts"."id" = 1
         commit transaction

    comment.destroy!
    # => begin transaction
         DELETE FROM "comments" WHERE "comments"."id" = 1

         UPDATE "posts" SET "comments_count" = COALESCE("comments_count", 0) - 1,
         "lock_version" = COALESCE("lock_version", 0) + 1,
         "updated_at" = '2017-12-11 21:39:02.685520' WHERE "posts"."id" = 1
         commit transaction
    ```

    Fixes #31199.

    *bogdanvlviv*

*   Add support for PostgreSQL operator classes to `add_index`.

    Example:

        add_index :users, :name, using: :gist, opclass: { name: :gist_trgm_ops }

    *Greg Navis*

*   Don't allow scopes to be defined which conflict with instance methods on `Relation`.

    Fixes #31120.

    *kinnrot*


## Rails 5.2.0.beta2 (November 28, 2017) ##

*   No changes.


## Rails 5.2.0.beta1 (November 27, 2017) ##

*   Add new error class `QueryCanceled` which will be raised
    when canceling statement due to user request.

    *Ryuta Kamizono*

*   Add `#up_only` to database migrations for code that is only relevant when
    migrating up, e.g. populating a new column.

    *Rich Daley*

*   Require raw SQL fragments to be explicitly marked when used in
    relation query methods.

    Before:
    ```
    Article.order("LENGTH(title)")
    ```

    After:
    ```
    Article.order(Arel.sql("LENGTH(title)"))
    ```

    This prevents SQL injection if applications use the [strongly
    discouraged] form `Article.order(params[:my_order])`, under the
    mistaken belief that only column names will be accepted.

    Raw SQL strings will now cause a deprecation warning, which will
    become an UnknownAttributeReference error in Rails 6.0. Applications
    can opt in to the future behavior by setting `allow_unsafe_raw_sql`
    to `:disabled`.

    Common and judged-safe string values (such as simple column
    references) are unaffected:
    ```
    Article.order("title DESC")
    ```

    *Ben Toews*

*   `update_all` will now pass its values to `Type#cast` before passing them to
    `Type#serialize`. This means that `update_all(foo: 'true')` will properly
    persist a boolean.

    *Sean Griffin*

*   Add new error class `StatementTimeout` which will be raised
    when statement timeout exceeded.

    *Ryuta Kamizono*

*   Fix `bin/rails db:migrate` with specified `VERSION`.
    `bin/rails db:migrate` with empty VERSION behaves as without `VERSION`.
    Check a format of `VERSION`: Allow a migration version number
    or name of a migration file. Raise error if format of `VERSION` is invalid.
    Raise error if target migration doesn't exist.

    *bogdanvlviv*

*   Fixed a bug where column orders for an index weren't written to
    `db/schema.rb` when using the sqlite adapter.

    Fixes #30902.

    *Paul Kuruvilla*

*   Remove deprecated method `#sanitize_conditions`.

    *Rafael Mendonça França*

*   Remove deprecated method `#scope_chain`.

    *Rafael Mendonça França*

*   Remove deprecated configuration `.error_on_ignored_order_or_limit`.

    *Rafael Mendonça França*

*   Remove deprecated arguments from `#verify!`.

    *Rafael Mendonça França*

*   Remove deprecated argument `name` from `#indexes`.

    *Rafael Mendonça França*

*   Remove deprecated method `ActiveRecord::Migrator.schema_migrations_table_name`.

    *Rafael Mendonça França*

*   Remove deprecated method `supports_primary_key?`.

    *Rafael Mendonça França*

*   Remove deprecated method `supports_migrations?`.

    *Rafael Mendonça França*

*   Remove deprecated methods `initialize_schema_migrations_table` and `initialize_internal_metadata_table`.

    *Rafael Mendonça França*

*   Raises when calling `lock!` in a dirty record.

    *Rafael Mendonça França*

*   Remove deprecated support to passing a class to `:class_name` on associations.

    *Rafael Mendonça França*

*   Remove deprecated argument `default` from `index_name_exists?`.

    *Rafael Mendonça França*

*   Remove deprecated support to `quoted_id` when typecasting an Active Record object.

    *Rafael Mendonça França*

*   Fix `bin/rails db:setup` and `bin/rails db:test:prepare` create  wrong
    ar_internal_metadata's data for a test database.

    Before:
    ```
    $ RAILS_ENV=test rails dbconsole
    > SELECT * FROM ar_internal_metadata;
    key|value|created_at|updated_at
    environment|development|2017-09-11 23:14:10.815679|2017-09-11 23:14:10.815679
    ```

    After:
    ```
    $ RAILS_ENV=test rails dbconsole
    > SELECT * FROM ar_internal_metadata;
    key|value|created_at|updated_at
    environment|test|2017-09-11 23:14:10.815679|2017-09-11 23:14:10.815679
    ```

    Fixes #26731.

    *bogdanvlviv*

*   Fix longer sequence name detection for serial columns.

    Fixes #28332.

    *Ryuta Kamizono*

*   MySQL: Don't lose `auto_increment: true` in the `db/schema.rb`.

    Fixes #30894.

    *Ryuta Kamizono*

*   Fix `COUNT(DISTINCT ...)` for `GROUP BY` with `ORDER BY` and `LIMIT`.

    Fixes #30886.

    *Ryuta Kamizono*

*   PostgreSQL `tsrange` now preserves subsecond precision.

    PostgreSQL 9.1+ introduced range types, and Rails added support for using
    this datatype in Active Record. However, the serialization of
    `PostgreSQL::OID::Range` was incomplete, because it did not properly
    cast the bounds that make up the range. This led to subseconds being
    dropped in SQL commands:

    Before:

        connection.type_cast(tsrange.serialize(range_value))
        # => "[2010-01-01 13:30:00 UTC,2011-02-02 19:30:00 UTC)"

    Now:

        connection.type_cast(tsrange.serialize(range_value))
        # => "[2010-01-01 13:30:00.670277,2011-02-02 19:30:00.745125)"

    *Thomas Cannon*

*   Passing a `Set` to `Relation#where` now behaves the same as passing an
    array.

    *Sean Griffin*

*   Use given algorithm while removing index from database.

    Fixes #24190.

    *Mehmet Emin İNAÇ*

*   Update payload names for `sql.active_record` instrumentation to be
    more descriptive.

    Fixes #30586.

    *Jeremy Green*

*   Add new error class `LockWaitTimeout` which will be raised
    when lock wait timeout exceeded.

    *Gabriel Courtemanche*

*   Remove deprecated `#migration_keys`.

    *Ryuta Kamizono*

*   Automatically guess the inverse associations for STI.

    *Yuichiro Kaneko*

*   Ensure `sum` honors `distinct` on `has_many :through` associations

    Fixes #16791.

    *Aaron Wortham*

*   Add `binary` fixture helper method.

    *Atsushi Yoshida*

*   When using `Relation#or`, extract the common conditions and put them before the OR condition.

    *Maxime Handfield Lapointe*

*   `Relation#or` now accepts two relations who have different values for
    `references` only, as `references` can be implicitly called by `where`.

    Fixes #29411.

    *Sean Griffin*

*   `ApplicationRecord` is no longer generated when generating models. If you
    need to generate it, it can be created with `rails g application_record`.

    *Lisa Ugray*

*   Fix `COUNT(DISTINCT ...)` with `ORDER BY` and `LIMIT` to keep the existing select list.

    *Ryuta Kamizono*

*   When a `has_one` association is destroyed by `dependent: destroy`,
    `destroyed_by_association` will now be set to the reflection, matching the
    behaviour of `has_many` associations.

    *Lisa Ugray*

*   Fix `unscoped(where: [columns])` removing the wrong bind values

    When the `where` is called on a relation after a `or`, unscoping the column of that later `where` removed
    bind values used by the `or` instead. (possibly other cases too)

    ```
    Post.where(id: 1).or(Post.where(id: 2)).where(foo: 3).unscope(where: :foo).to_sql
    # Currently:
    #     SELECT "posts".* FROM "posts" WHERE ("posts"."id" = 2 OR "posts"."id" = 3)
    # With fix:
    #     SELECT "posts".* FROM "posts" WHERE ("posts"."id" = 1 OR "posts"."id" = 2)
    ```

    *Maxime Handfield Lapointe*

*   Values constructed using multi-parameter assignment will now use the
    post-type-cast value for rendering in single-field form inputs.

    *Sean Griffin*

*   `Relation#joins` is no longer affected by the target model's
    `current_scope`, with the exception of `unscoped`.

    Fixes #29338.

    *Sean Griffin*

*   Change sqlite3 boolean serialization to use 1 and 0

    SQLite natively recognizes 1 and 0 as true and false, but does not natively
    recognize 't' and 'f' as was previously serialized.

    This change in serialization requires a migration of stored boolean data
    for SQLite databases, so it's implemented behind a configuration flag
    whose default false value is deprecated.

    *Lisa Ugray*

*   Skip query caching when working with batches of records (`find_each`, `find_in_batches`,
    `in_batches`).

    Previously, records would be fetched in batches, but all records would be retained in memory
    until the end of the request or job.

    *Eugene Kenny*

*   Prevent errors raised by `sql.active_record` notification subscribers from being converted into
    `ActiveRecord::StatementInvalid` exceptions.

    *Dennis Taylor*

*   Fix eager loading/preloading association with scope including joins.

    Fixes #28324.

    *Ryuta Kamizono*

*   Fix transactions to apply state to child transactions

    Previously, if you had a nested transaction and the outer transaction was rolledback, the record from the
    inner transaction would still be marked as persisted.

    This change fixes that by applying the state of the parent transaction to the child transaction when the
    parent transaction is rolledback. This will correctly mark records from the inner transaction as not persisted.

    *Eileen M. Uchitelle*, *Aaron Patterson*

*   Deprecate `set_state` method in `TransactionState`

    Deprecated the `set_state` method in favor of setting the state via specific methods. If you need to mark the
    state of the transaction you can now use `rollback!`, `commit!` or `nullify!` instead of
    `set_state(:rolledback)`, `set_state(:committed)`, or `set_state(nil)`.

    *Eileen M. Uchitelle*, *Aaron Patterson*

*   Deprecate delegating to `arel` in `Relation`.

    *Ryuta Kamizono*

*   Fix eager loading to respect `store_full_sti_class` setting.

    *Ryuta Kamizono*

*   Query cache was unavailable when entering the `ActiveRecord::Base.cache` block
    without being connected.

    *Tsukasa Oishi*

*   Previously, when building records using a `has_many :through` association,
    if the child records were deleted before the parent was saved, they would
    still be persisted. Now, if child records are deleted before the parent is saved
    on a `has_many :through` association, the child records will not be persisted.

    *Tobias Kraze*

*   Merging two relations representing nested joins no longer transforms the joins of
    the merged relation into LEFT OUTER JOIN. Example to clarify:

    ```
    Author.joins(:posts).merge(Post.joins(:comments))
    # Before the change:
    #=> SELECT ... FROM authors INNER JOIN posts ON ... LEFT OUTER JOIN comments ON...

    # After the change:
    #=> SELECT ... FROM authors INNER JOIN posts ON ... INNER JOIN comments ON...
    ```

    TODO: Add to the Rails 5.2 upgrade guide

    *Maxime Handfield Lapointe*

*   `ActiveRecord::Persistence#touch` does not work well when optimistic locking enabled and
    `locking_column`, without default value, is null in the database.

    *bogdanvlviv*

*   Fix destroying existing object does not work well when optimistic locking enabled and
    `locking_column` is null in the database.

    *bogdanvlviv*

*   Use bulk INSERT to insert fixtures for better performance.

    *Kir Shatrov*

*   Prevent creation of bind param if casted value is nil.

    *Ryuta Kamizono*

*   Deprecate passing arguments and block at the same time to `count` and `sum` in `ActiveRecord::Calculations`.

    *Ryuta Kamizono*

*   Loading model schema from database is now thread-safe.

    Fixes #28589.

    *Vikrant Chaudhary*, *David Abdemoulaie*

*   Add `ActiveRecord::Base#cache_version` to support recyclable cache keys via the new versioned entries
    in `ActiveSupport::Cache`. This also means that `ActiveRecord::Base#cache_key` will now return a stable key
    that does not include a timestamp any more.

    NOTE: This feature is turned off by default, and `#cache_key` will still return cache keys with timestamps
    until you set `ActiveRecord::Base.cache_versioning = true`. That's the setting for all new apps on Rails 5.2+

    *DHH*

*   Respect `SchemaDumper.ignore_tables` in rake tasks for databases structure dump

    *Rusty Geldmacher*, *Guillermo Iguaran*

*   Add type caster to `RuntimeReflection#alias_name`

    Fixes #28959.

    *Jon Moss*

*   Deprecate `supports_statement_cache?`.

    *Ryuta Kamizono*

*   Raise error `UnknownMigrationVersionError` on the movement of migrations
    when the current migration does not exist.

    *bogdanvlviv*

*   Fix `bin/rails db:forward` first migration.

    *bogdanvlviv*

*   Support Descending Indexes for MySQL.

    MySQL 8.0.1 and higher supports descending indexes: `DESC` in an index definition is no longer ignored.
    See https://dev.mysql.com/doc/refman/8.0/en/descending-indexes.html.

    *Ryuta Kamizono*

*   Fix inconsistency with changed attributes when overriding AR attribute reader.

    *bogdanvlviv*

*   When calling the dynamic fixture accessor method with no arguments, it now returns all fixtures of this type.
    Previously this method always returned an empty array.

    *Kevin McPhillips*


Please check [5-1-stable](https://github.com/rails/rails/blob/5-1-stable/activerecord/CHANGELOG.md) for previous changes.<|MERGE_RESOLUTION|>--- conflicted
+++ resolved
@@ -1,13 +1,9 @@
-<<<<<<< HEAD
-*   Fix to invoke callbacks when using `update_attribute`.
-=======
 *   Use `count(:all)` in `HasManyAssociation#count_records` to prevent invalid
     SQL queries for association counting.
 
     *Klas Eskilson*
 
-*   Deprecate locking records with unpersisted changes.
->>>>>>> 4a7b4f88
+*   Fix to invoke callbacks when using `update_attribute`.
 
     *Mike Busch*
 

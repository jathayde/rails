--- conflicted
+++ resolved
@@ -1,19 +1,3 @@
-<<<<<<< HEAD
-*   Introduce `connection.data_sources` and `connection.data_source_exists?`.
-    These methods determine what relations can be used to back Active Record
-    models (usually tables and views).
-
-    Also deprecate `SchemaCache#tables`, `SchemaCache#table_exists?` and
-    `SchemaCache#clear_table_cache!` in favor of their new data source
-    counterparts.
-
-    *Yves Senn*, *Matthew Draper*
-
-*   `ActiveRecord::Tasks::MySQLDatabaseTasks` fails if shellout to
-    mysql commands (like `mysqldump`) is not successful.
-
-    *Steve Mitchell*
-=======
 *   Fixed taking precision into count when assigning a value to timestamp attribute
 
     Timestamp column can have less precision than ruby timestamp
@@ -33,7 +17,21 @@
     attribute.
 
     *Bogdan Gusiev*
->>>>>>> d03f5196
+
+*   Introduce `connection.data_sources` and `connection.data_source_exists?`.
+    These methods determine what relations can be used to back Active Record
+    models (usually tables and views).
+
+    Also deprecate `SchemaCache#tables`, `SchemaCache#table_exists?` and
+    `SchemaCache#clear_table_cache!` in favor of their new data source
+    counterparts.
+
+    *Yves Senn*, *Matthew Draper*
+
+*   `ActiveRecord::Tasks::MySQLDatabaseTasks` fails if shellout to
+    mysql commands (like `mysqldump`) is not successful.
+
+    *Steve Mitchell*
 
 *   Ensure `select` quotes aliased attributes, even when using `from`.
 

<<<<<<< HEAD
*   Persist `/rails/info/routes` search query and results between page reloads.

    *Ryan Kulp*
=======
*   Suggest `bin/rails action_text:install` from Action Dispatch error page

    *Sean Doyle*
>>>>>>> 8ae3d842

*   Remove deprecated `STATS_DIRECTORIES`.

    *Rafael Mendonça França*

*   Remove deprecated `bin/rake stats` command.

    *Rafael Mendonça França*

*   Remove deprecated `rails/console/methods.rb` file.

    *Rafael Mendonça França*

*   Don't generate system tests by default.

    Rails scaffold generator will no longer generate system tests by default. To enable this pass `--system-tests=true` or generate them with `bin/rails generate system_test name_of_test`.

    *Eileen M. Uchitelle*

*   Optionally skip bundler-audit.

    Skips adding the `bin/bundler-audit` & `config/bundler-audit.yml` if the gem is not installed when `bin/rails app:update` runs.

    Passes an option to `--skip-bundler-audit` when new apps are generated & adds that same option to the `--minimal` generator flag.

    *Jill Klang*

*   Show engine routes in `/rails/info/routes` as well.

    *Petrik de Heus*

*   Exclude `asset_path` configuration from Kamal `deploy.yml` for API applications.

    API applications don't serve assets, so the `asset_path` configuration in `deploy.yml`
    is not needed and can cause 404 errors on in-flight requests. The asset_path is now
    only included for regular Rails applications that serve assets.

    *Saiqul Haq*

*   Reverted the incorrect default `config.public_file_server.headers` config.

    If you created a new application using Rails `8.1.0.beta1`, make sure to regenerate
    `config/environments/production.rb`, or to manually edit the `config.public_file_server.headers`
    configuration to just be:

    ```ruby
    # Cache assets for far-future expiry since they are all digest stamped.
    config.public_file_server.headers = { "cache-control" => "public, max-age=#{1.year.to_i}" }
    ```

    *Jean Boussier*


## Rails 8.1.0.beta1 (September 04, 2025) ##

*   Add command `rails credentials:fetch PATH` to get the value of a credential from the credentials file.

    ```bash
    $ bin/rails credentials:fetch kamal_registry.password
    ```

    *Matthew Nguyen*, *Jean Boussier*

*   Generate static BCrypt password digests in fixtures instead of dynamic ERB expressions.

    Previously, fixtures with password digest attributes used `<%= BCrypt::Password.create("secret") %>`,
    which regenerated the hash on each test run. Now generates a static hash with a comment
    showing how to recreate it.

    *Nate Smith*, *Cassia Scheffer*

*   Broaden the `.gitignore` entry when adding a credentials key to ignore all key files.

    *Greg Molnar*

*   Remove unnecessary `ruby-version` input from `ruby/setup-ruby`

    *TangRufus*

*   Add --reset option to bin/setup which will call db:reset as part of the setup.

    *DHH*

*   Add RuboCop cache restoration to RuboCop job in GitHub Actions workflow templates.

    *Lovro Bikić*

*   Skip generating mailer-related files in authentication generator if the application does
    not use ActionMailer

    *Rami Massoud*

*   Introduce `bin/ci` for running your tests, style checks, and security audits locally or in the cloud.

    The specific steps are defined by a new DSL in `config/ci.rb`.

    ```ruby
    ActiveSupport::ContinuousIntegration.run do
      step "Setup", "bin/setup --skip-server"
      step "Style: Ruby", "bin/rubocop"
      step "Security: Gem audit", "bin/bundler-audit"
      step "Tests: Rails", "bin/rails test test:system"
    end
    ```

    Optionally use [gh-signoff](https://github.com/basecamp/gh-signoff) to
    set a green PR status - ready for merge.

    *Jeremy Daer*, *DHH*

*   Generate session controller tests when running the authentication generator.

    *Jerome Dalbert*

*   Add bin/bundler-audit and config/bundler-audit.yml for discovering and managing known security problems with app gems.

    *DHH*

*   Rails no longer generates a `bin/bundle` binstub when creating new applications.

    The `bin/bundle` binstub used to help activate the right version of bundler.
    This is no longer necessary as this mechanism is now part of Rubygem itself.

    *Edouard Chin*

*   Add a `SessionTestHelper` module with `sign_in_as(user)` and `sign_out` test helpers when
    running `rails g authentication`. Simplifies authentication in integration tests.

    *Bijan Rahnema*

*   Rate limit password resets in authentication generator

    This helps mitigate abuse from attackers spamming the password reset form.

    *Chris Oliver*

*   Update `rails new --minimal` option

    Extend the `--minimal` flag to exclude recently added features:
    `skip_brakeman`, `skip_ci`, `skip_docker`, `skip_kamal`, `skip_rubocop`, `skip_solid` and `skip_thruster`.

    *eelcoj*

*   Add `application-name` metadata to application layout

    The following metatag will be added to `app/views/layouts/application.html.erb`

    ```html
    <meta name="application-name" content="Name of Rails Application">
    ```

    *Steve Polito*

*   Use `secret_key_base` from ENV or credentials when present locally.

    When ENV["SECRET_KEY_BASE"] or
    `Rails.application.credentials.secret_key_base` is set for test or
    development, it is used for the `Rails.config.secret_key_base`,
    instead of generating a `tmp/local_secret.txt` file.

    *Petrik de Heus*

*   Introduce `RAILS_MASTER_KEY` placeholder in generated ci.yml files

    *Steve Polito*

*   Colorize the Rails console prompt even on non standard environments.

    *Lorenzo Zabot*

*   Don't enable YJIT in development and test environments

    Development and test environments tend to reload code and redefine methods (e.g. mocking),
    hence YJIT isn't generally faster in these environments.

    *Ali Ismayilov*, *Jean Boussier*

*   Only include PermissionsPolicy::Middleware if policy is configured.

    *Petrik de Heus*

Please check [8-0-stable](https://github.com/rails/rails/blob/8-0-stable/railties/CHANGELOG.md) for previous changes.<|MERGE_RESOLUTION|>--- conflicted
+++ resolved
@@ -1,12 +1,10 @@
-<<<<<<< HEAD
 *   Persist `/rails/info/routes` search query and results between page reloads.
 
     *Ryan Kulp*
-=======
+
 *   Suggest `bin/rails action_text:install` from Action Dispatch error page
 
     *Sean Doyle*
->>>>>>> 8ae3d842
 
 *   Remove deprecated `STATS_DIRECTORIES`.
 

<<<<<<< HEAD
require 'action_dispatch'

=======
>>>>>>> b354496b
require 'fileutils'
require 'optparse'
require 'action_dispatch'

module Rails
  class Server < ::Rack::Server
    class Options
      def parse!(args)
        options = {}
        args    = args.dup
        opt_parser = OptionParser.new do |opts|
          opts.on("-p", "--port=port", Integer,
                  "Runs Rails on the specified port.", "Default: #{options[:Port]}") { |v| options[:Port] = v }
          opts.on("-b", "--binding=ip", String,
                  "Binds Rails to the specified ip.", "Default: #{options[:Host]}") { |v| options[:Host] = v }
          opts.on("-c", "--config=file", String,
                  "Use custom rackup configuration file") { |v| options[:config] = v }
          opts.on("-d", "--daemon", "Make server run as a Daemon.") { options[:daemonize] = true }
          opts.on("-u", "--debugger", "Enable ruby-debugging for the server.") { options[:debugger] = true }
          opts.on("-e", "--environment=name", String,
                  "Specifies the environment to run this server under (test/development/production).",
                  "Default: #{options[:environment]}") { |v| options[:environment] = v }

          opts.separator ""

          opts.on("-h", "--help", "Show this help message.") { puts opts; exit }
        end

        opt_parser.parse! args

        options[:server] = args.shift
        options
      end
    end

<<<<<<< HEAD
puts "=> Booting #{ActiveSupport::Inflector.demodulize(server)}"
puts "=> Rails #{Rails.version} application starting on http://#{options[:Host]}:#{options[:Port]}"
=======
    def opt_parser
      Options.new
    end
>>>>>>> b354496b

    def start
      puts "=> Booting #{ActiveSupport::Inflector.demodulize(server)}"
      puts "=> Rails #{Rails.version} application starting on http://#{options[:Host]}:#{options[:Port]}"
      puts "=> Call with -d to detach" unless options[:daemonize]
      trap(:INT) { exit }
      puts "=> Ctrl-C to shutdown server" unless options[:daemonize]

      ENV["RAILS_ENV"] = options[:environment]
      RAILS_ENV.replace(options[:environment]) if defined?(RAILS_ENV)

      super
    ensure
      puts 'Exiting' unless options[:daemonize]
    end

    def middleware
      middlewares = []
      middlewares << [Rails::Rack::LogTailer, log_path] unless options[:daemonize]
      middlewares << [Rails::Rack::Debugger]  if options[:debugger]
      Hash.new(middlewares)
    end

    def log_path
      "log/#{options[:environment]}.log"
    end

    def default_options
      super.merge({
        :Port        => 3000,
        :environment => (ENV['RAILS_ENV'] || "development").dup,
        :daemonize   => false,
        :debugger    => false,
        :pid         => "tmp/pids/server.pid"
      })
    end
  end
end<|MERGE_RESOLUTION|>--- conflicted
+++ resolved
@@ -1,8 +1,3 @@
-<<<<<<< HEAD
-require 'action_dispatch'
-
-=======
->>>>>>> b354496b
 require 'fileutils'
 require 'optparse'
 require 'action_dispatch'
@@ -38,14 +33,9 @@
       end
     end
 
-<<<<<<< HEAD
-puts "=> Booting #{ActiveSupport::Inflector.demodulize(server)}"
-puts "=> Rails #{Rails.version} application starting on http://#{options[:Host]}:#{options[:Port]}"
-=======
     def opt_parser
       Options.new
     end
->>>>>>> b354496b
 
     def start
       puts "=> Booting #{ActiveSupport::Inflector.demodulize(server)}"

# Be sure to restart your server when you modify this file

# Uncomment below to force Rails into production mode when
# you don't control web/app server and can't set it the proper way
# ENV['RAILS_ENV'] ||= 'production'

# Specifies gem version of Rails to use when vendor/rails is not present
<%= '# ' if freeze %>RAILS_GEM_VERSION = '<%= Rails::VERSION::STRING %>' unless defined? RAILS_GEM_VERSION

# Bootstrap the Rails environment, frameworks, and default configuration
require File.join(File.dirname(__FILE__), 'boot')

Rails::Initializer.run do |config|
  # Settings in config/environments/* take precedence over those specified here.
  # Application configuration should go into files in config/initializers
  # -- all .rb files in that directory are automatically loaded.
  # See Rails::Configuration for more options.

  # Skip frameworks you're not going to use. To use Rails without a database
  # you must remove the Active Record framework.
  # config.frameworks -= [ :active_record, :active_resource, :action_mailer ]

  # Specify gems that this application depends on. 
  # They can then be installed with "rake gems:install" on new installations.
<<<<<<< HEAD
  # You HAVE to specify the <tt>:lib</tt> option for libraries, where the Gem name (<em>sqlite3-ruby</em>) differs from the file itself (_sqlite3_)
=======
  # You have to specify the <tt>:lib</tt> option for libraries, where the Gem name (<em>sqlite3-ruby</em>) differs from the file itself (_sqlite3_)
>>>>>>> 9cb54008
  # config.gem "bj"
  # config.gem "hpricot", :version => '0.6', :source => "http://code.whytheluckystiff.net"
  # config.gem "sqlite3-ruby", :lib => "sqlite3"
  # config.gem "aws-s3", :lib => "aws/s3"

  # Only load the plugins named here, in the order given. By default, all plugins 
  # in vendor/plugins are loaded in alphabetical order.
  # :all can be used as a placeholder for all plugins not explicitly named
  # config.plugins = [ :exception_notification, :ssl_requirement, :all ]

  # Add additional load paths for your own custom dirs
  # config.load_paths += %W( #{RAILS_ROOT}/extras )

  # Force all environments to use the same logger level
  # (by default production uses :info, the others :debug)
  # config.log_level = :debug

  # Make Time.zone default to the specified zone, and make Active Record store time values
  # in the database in UTC, and return them converted to the specified local zone.
  # Run "rake -D time" for a list of tasks for finding time zone names. Comment line to use default local time.
  config.time_zone = 'UTC'

  # Your secret key for verifying cookie session data integrity.
  # If you change this key, all old sessions will become invalid!
  # Make sure the secret is at least 30 characters and all random, 
  # no regular words or you'll be exposed to dictionary attacks.
  config.action_controller.session = {
    :session_key => '_<%= app_name %>_session',
    :secret      => '<%= app_secret %>'
  }

  # Use the database for sessions instead of the cookie-based default,
  # which shouldn't be used to store highly confidential information
  # (create the session table with "rake db:sessions:create")
  # config.action_controller.session_store = :active_record_store

  # Use SQL instead of Active Record's schema dumper when creating the test database.
  # This is necessary if your schema can't be completely dumped by the schema dumper,
  # like if you have constraints or database-specific column types
  # config.active_record.schema_format = :sql

  # Activate observers that should always be running
  # Please note that observers generated using script/generate observer need to have an _observer suffix
  # config.active_record.observers = :cacher, :garbage_collector, :forum_observer
end<|MERGE_RESOLUTION|>--- conflicted
+++ resolved
@@ -22,11 +22,7 @@
 
   # Specify gems that this application depends on. 
   # They can then be installed with "rake gems:install" on new installations.
-<<<<<<< HEAD
-  # You HAVE to specify the <tt>:lib</tt> option for libraries, where the Gem name (<em>sqlite3-ruby</em>) differs from the file itself (_sqlite3_)
-=======
   # You have to specify the <tt>:lib</tt> option for libraries, where the Gem name (<em>sqlite3-ruby</em>) differs from the file itself (_sqlite3_)
->>>>>>> 9cb54008
   # config.gem "bj"
   # config.gem "hpricot", :version => '0.6', :source => "http://code.whytheluckystiff.net"
   # config.gem "sqlite3-ruby", :lib => "sqlite3"

--- conflicted
+++ resolved
@@ -48,12 +48,8 @@
 
   def can_run?
     begin
-<<<<<<< HEAD
-      Sidekiq.redis(&:connect)
-=======
-      Sidekiq.redis { |conn| conn.info }
+      Sidekiq.redis(&:info)
       Sidekiq.logger = nil
->>>>>>> 2fa4cbee
     rescue
       return false
     end
